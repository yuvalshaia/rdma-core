--- conflicted
+++ resolved
@@ -22,16 +22,11 @@
 struct ibv_device_attr_ex {
 .in +8
 struct ibv_device_attr orig_attr;
-<<<<<<< HEAD
 uint32_t               comp_mask;                  /* Compatibility mask that defines which of the following variables are valid */
 struct ibv_odp_caps    odp_caps;                   /* On-Demand Paging capabilities */
 uint64_t               completion_timestamp_mask;  /* Completion timestamp mask (0 = unsupported) */
 uint64_t               hca_core_clock;             /* The frequency (in kHZ) of the HCA (0 = unsupported) */
-=======
-uint32_t               comp_mask;              /* Compatibility mask that defines which of the following variables are valid */
-struct ibv_odp_caps    odp_caps;               /* On-Demand Paging capabilities */
 uint64_t               device_cap_flags_ex;    /* Extended device capability flags */
->>>>>>> 5852b93d
 .in -8
 };
 
