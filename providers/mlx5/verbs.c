/*
 * Copyright (c) 2012 Mellanox Technologies, Inc.  All rights reserved.
 *
 * This software is available to you under a choice of one of two
 * licenses.  You may choose to be licensed under the terms of the GNU
 * General Public License (GPL) Version 2, available from the file
 * COPYING in the main directory of this source tree, or the
 * OpenIB.org BSD license below:
 *
 *     Redistribution and use in source and binary forms, with or
 *     without modification, are permitted provided that the following
 *     conditions are met:
 *
 *      - Redistributions of source code must retain the above
 *        copyright notice, this list of conditions and the following
 *        disclaimer.
 *
 *      - Redistributions in binary form must reproduce the above
 *        copyright notice, this list of conditions and the following
 *        disclaimer in the documentation and/or other materials
 *        provided with the distribution.
 *
 * THE SOFTWARE IS PROVIDED "AS IS", WITHOUT WARRANTY OF ANY KIND,
 * EXPRESS OR IMPLIED, INCLUDING BUT NOT LIMITED TO THE WARRANTIES OF
 * MERCHANTABILITY, FITNESS FOR A PARTICULAR PURPOSE AND
 * NONINFRINGEMENT. IN NO EVENT SHALL THE AUTHORS OR COPYRIGHT HOLDERS
 * BE LIABLE FOR ANY CLAIM, DAMAGES OR OTHER LIABILITY, WHETHER IN AN
 * ACTION OF CONTRACT, TORT OR OTHERWISE, ARISING FROM, OUT OF OR IN
 * CONNECTION WITH THE SOFTWARE OR THE USE OR OTHER DEALINGS IN THE
 * SOFTWARE.
 */

#include <config.h>

#include <stdlib.h>
#include <stdio.h>
#include <string.h>
#include <pthread.h>
#include <errno.h>
#include <netinet/in.h>
#include <limits.h>
#include <sys/types.h>
#include <sys/stat.h>
#include <fcntl.h>
#include <unistd.h>
#include <sys/mman.h>

#include "mlx5.h"
#include "mlx5-abi.h"
#include "wqe.h"

int mlx5_single_threaded = 0;

static inline int is_xrc_tgt(int type)
{
	return type == IBV_QPT_XRC_RECV;
}

int mlx5_query_device(struct ibv_context *context, struct ibv_device_attr *attr)
{
	struct ibv_query_device cmd;
	uint64_t raw_fw_ver;
	unsigned major, minor, sub_minor;
	int ret;

	ret = ibv_cmd_query_device(context, attr, &raw_fw_ver, &cmd, sizeof cmd);
	if (ret)
		return ret;

	major     = (raw_fw_ver >> 32) & 0xffff;
	minor     = (raw_fw_ver >> 16) & 0xffff;
	sub_minor = raw_fw_ver & 0xffff;

	snprintf(attr->fw_ver, sizeof attr->fw_ver,
		 "%d.%d.%04d", major, minor, sub_minor);

	return 0;
}

#define READL(ptr) (*((uint32_t *)(ptr)))
static int mlx5_read_clock(struct ibv_context *context, uint64_t *cycles)
{
	unsigned int clockhi, clocklo, clockhi1;
	int i;
	struct mlx5_context *ctx = to_mctx(context);

	if (!ctx->hca_core_clock)
		return -EOPNOTSUPP;

	/* Handle wraparound */
	for (i = 0; i < 2; i++) {
		clockhi = ntohl(READL(ctx->hca_core_clock));
		clocklo = ntohl(READL(ctx->hca_core_clock + 4));
		clockhi1 = ntohl(READL(ctx->hca_core_clock));
		if (clockhi == clockhi1)
			break;
	}

	*cycles = (uint64_t)clockhi << 32 | (uint64_t)clocklo;

	return 0;
}

int mlx5_query_rt_values(struct ibv_context *context,
			 struct ibv_values_ex *values)
{
	uint32_t comp_mask = 0;
	int err = 0;

	if (values->comp_mask & IBV_VALUES_MASK_RAW_CLOCK) {
		uint64_t cycles;

		err = mlx5_read_clock(context, &cycles);
		if (!err) {
			values->raw_clock.tv_sec = 0;
			values->raw_clock.tv_nsec = cycles;
			comp_mask |= IBV_VALUES_MASK_RAW_CLOCK;
		}
	}

	values->comp_mask = comp_mask;

	return err;
}

int mlx5_query_port(struct ibv_context *context, uint8_t port,
		     struct ibv_port_attr *attr)
{
	struct ibv_query_port cmd;

	return ibv_cmd_query_port(context, port, attr, &cmd, sizeof cmd);
}

struct ibv_pd *mlx5_alloc_pd(struct ibv_context *context)
{
	struct ibv_alloc_pd       cmd;
	struct mlx5_alloc_pd_resp resp;
	struct mlx5_pd		 *pd;

	pd = calloc(1, sizeof *pd);
	if (!pd)
		return NULL;

	if (ibv_cmd_alloc_pd(context, &pd->ibv_pd, &cmd, sizeof cmd,
			     &resp.ibv_resp, sizeof resp)) {
		free(pd);
		return NULL;
	}

	pd->pdn = resp.pdn;

	return &pd->ibv_pd;
}

int mlx5_free_pd(struct ibv_pd *pd)
{
	int ret;

	ret = ibv_cmd_dealloc_pd(pd);
	if (ret)
		return ret;

	free(to_mpd(pd));
	return 0;
}

struct ibv_mr *mlx5_reg_mr(struct ibv_pd *pd, void *addr, size_t length,
			   int acc)
{
	struct mlx5_mr *mr;
	struct ibv_reg_mr cmd;
	int ret;
	enum ibv_access_flags access = (enum ibv_access_flags)acc;
	struct ibv_reg_mr_resp resp;

	mr = calloc(1, sizeof(*mr));
	if (!mr)
		return NULL;

	ret = ibv_cmd_reg_mr(pd, addr, length, (uintptr_t)addr, access,
			     &(mr->ibv_mr), &cmd, sizeof(cmd), &resp,
			     sizeof resp);
	if (ret) {
		mlx5_free_buf(&(mr->buf));
		free(mr);
		return NULL;
	}
	mr->alloc_flags = acc;

	return &mr->ibv_mr;
}

int mlx5_rereg_mr(struct ibv_mr *ibmr, int flags, struct ibv_pd *pd, void *addr,
		  size_t length, int access)
{
	struct ibv_rereg_mr cmd;
	struct ibv_rereg_mr_resp resp;

	if (flags & IBV_REREG_MR_KEEP_VALID)
		return ENOTSUP;

	return ibv_cmd_rereg_mr(ibmr, flags, addr, length, (uintptr_t)addr,
				access, pd, &cmd, sizeof(cmd), &resp,
				sizeof(resp));
}

int mlx5_dereg_mr(struct ibv_mr *ibmr)
{
	int ret;
	struct mlx5_mr *mr = to_mmr(ibmr);

	ret = ibv_cmd_dereg_mr(ibmr);
	if (ret)
		return ret;

	free(mr);
	return 0;
}

struct ibv_mw *mlx5_alloc_mw(struct ibv_pd *pd, enum ibv_mw_type type)
{
	struct ibv_mw *mw;
	struct ibv_alloc_mw cmd;
	struct ibv_alloc_mw_resp resp;
	int ret;

	mw = malloc(sizeof(*mw));
	if (!mw)
		return NULL;

	memset(mw, 0, sizeof(*mw));

	ret = ibv_cmd_alloc_mw(pd, type, mw, &cmd, sizeof(cmd), &resp,
			       sizeof(resp));
	if (ret) {
		free(mw);
		return NULL;
	}

	return mw;
}

int mlx5_dealloc_mw(struct ibv_mw *mw)
{
	int ret;
	struct ibv_dealloc_mw cmd;

	ret = ibv_cmd_dealloc_mw(mw, &cmd, sizeof(cmd));
	if (ret)
		return ret;

	free(mw);
	return 0;
}

int mlx5_round_up_power_of_two(long long sz)
{
	long long ret;

	for (ret = 1; ret < sz; ret <<= 1)
		; /* nothing */

	if (ret > INT_MAX) {
		fprintf(stderr, "%s: roundup overflow\n", __func__);
		return -ENOMEM;
	}

	return (int)ret;
}

static int align_queue_size(long long req)
{
	return mlx5_round_up_power_of_two(req);
}

static int get_cqe_size(void)
{
	char *env;
	int size = 64;

	env = getenv("MLX5_CQE_SIZE");
	if (env)
		size = atoi(env);

	switch (size) {
	case 64:
	case 128:
		return size;

	default:
		return -EINVAL;
	}
}

static int use_scatter_to_cqe(void)
{
	char *env;

	env = getenv("MLX5_SCATTER_TO_CQE");
	if (env && !strcmp(env, "0"))
		return 0;

	return 1;
}

static int srq_sig_enabled(void)
{
	char *env;

	env = getenv("MLX5_SRQ_SIGNATURE");
	if (env)
		return 1;

	return 0;
}

static int qp_sig_enabled(void)
{
	char *env;

	env = getenv("MLX5_QP_SIGNATURE");
	if (env)
		return 1;

	return 0;
}

enum {
	CREATE_CQ_SUPPORTED_WC_FLAGS = IBV_WC_STANDARD_FLAGS	|
				       IBV_WC_EX_WITH_COMPLETION_TIMESTAMP
};

enum {
	CREATE_CQ_SUPPORTED_COMP_MASK = IBV_CQ_INIT_ATTR_MASK_FLAGS
};

enum {
	CREATE_CQ_SUPPORTED_FLAGS = IBV_CREATE_CQ_ATTR_SINGLE_THREADED
};

static struct ibv_cq_ex *create_cq(struct ibv_context *context,
				   const struct ibv_cq_init_attr_ex *cq_attr,
				   int cq_alloc_flags)
{
	struct mlx5_create_cq		cmd;
	struct mlx5_create_cq_resp	resp;
	struct mlx5_cq		       *cq;
	int				cqe_sz;
	int				ret;
	int				ncqe;
	FILE *fp = to_mctx(context)->dbg_fp;

	if (!cq_attr->cqe) {
		mlx5_dbg(fp, MLX5_DBG_CQ, "CQE invalid\n");
		errno = EINVAL;
		return NULL;
	}

	if (cq_attr->comp_mask & ~CREATE_CQ_SUPPORTED_COMP_MASK) {
		mlx5_dbg(fp, MLX5_DBG_CQ,
			 "Unsupported comp_mask for create_cq\n");
		errno = EINVAL;
		return NULL;
	}

	if (cq_attr->comp_mask & IBV_CQ_INIT_ATTR_MASK_FLAGS &&
	    cq_attr->flags & ~CREATE_CQ_SUPPORTED_FLAGS) {
		mlx5_dbg(fp, MLX5_DBG_CQ,
			 "Unsupported creation flags requested for create_cq\n");
		errno = EINVAL;
		return NULL;
	}

	if (cq_attr->wc_flags & ~CREATE_CQ_SUPPORTED_WC_FLAGS) {
		mlx5_dbg(fp, MLX5_DBG_CQ, "\n");
		errno = ENOTSUP;
		return NULL;
	}

	cq =  calloc(1, sizeof *cq);
	if (!cq) {
		mlx5_dbg(fp, MLX5_DBG_CQ, "\n");
		return NULL;
	}

	memset(&cmd, 0, sizeof cmd);
	cq->cons_index = 0;

	if (mlx5_spinlock_init(&cq->lock))
		goto err;

	ncqe = align_queue_size(cq_attr->cqe + 1);
	if ((ncqe > (1 << 24)) || (ncqe < (cq_attr->cqe + 1))) {
		mlx5_dbg(fp, MLX5_DBG_CQ, "ncqe %d\n", ncqe);
		errno = EINVAL;
		goto err_spl;
	}

	cqe_sz = get_cqe_size();
	if (cqe_sz < 0) {
		mlx5_dbg(fp, MLX5_DBG_CQ, "\n");
		errno = -cqe_sz;
		goto err_spl;
	}

	if (mlx5_alloc_cq_buf(to_mctx(context), cq, &cq->buf_a, ncqe, cqe_sz)) {
		mlx5_dbg(fp, MLX5_DBG_CQ, "\n");
		goto err_spl;
	}

	cq->dbrec  = mlx5_alloc_dbrec(to_mctx(context));
	if (!cq->dbrec) {
		mlx5_dbg(fp, MLX5_DBG_CQ, "\n");
		goto err_buf;
	}

	cq->dbrec[MLX5_CQ_SET_CI]	= 0;
	cq->dbrec[MLX5_CQ_ARM_DB]	= 0;
	cq->arm_sn			= 0;
	cq->cqe_sz			= cqe_sz;
	cq->flags			= cq_alloc_flags;

	if (cq_attr->comp_mask & IBV_CQ_INIT_ATTR_MASK_FLAGS &&
	    cq_attr->flags & IBV_CREATE_CQ_ATTR_SINGLE_THREADED)
		cq->flags |= MLX5_CQ_FLAGS_SINGLE_THREADED;
	cmd.buf_addr = (uintptr_t) cq->buf_a.buf;
	cmd.db_addr  = (uintptr_t) cq->dbrec;
	cmd.cqe_size = cqe_sz;

	ret = ibv_cmd_create_cq(context, ncqe - 1, cq_attr->channel,
				cq_attr->comp_vector,
				ibv_cq_ex_to_cq(&cq->ibv_cq), &cmd.ibv_cmd,
				sizeof(cmd), &resp.ibv_resp, sizeof(resp));
	if (ret) {
		mlx5_dbg(fp, MLX5_DBG_CQ, "ret %d\n", ret);
		goto err_db;
	}

	cq->active_buf = &cq->buf_a;
	cq->resize_buf = NULL;
	cq->cqn = resp.cqn;
	cq->stall_enable = to_mctx(context)->stall_enable;
	cq->stall_adaptive_enable = to_mctx(context)->stall_adaptive_enable;
	cq->stall_cycles = to_mctx(context)->stall_cycles;

	if (cq_alloc_flags & MLX5_CQ_FLAGS_EXTENDED)
		mlx5_cq_fill_pfns(cq, cq_attr);

	return &cq->ibv_cq;

err_db:
	mlx5_free_db(to_mctx(context), cq->dbrec);

err_buf:
	mlx5_free_cq_buf(to_mctx(context), &cq->buf_a);

err_spl:
	mlx5_spinlock_destroy(&cq->lock);

err:
	free(cq);

	return NULL;
}

struct ibv_cq *mlx5_create_cq(struct ibv_context *context, int cqe,
			      struct ibv_comp_channel *channel,
			      int comp_vector)
{
	struct ibv_cq_ex *cq;
	struct ibv_cq_init_attr_ex cq_attr = {.cqe = cqe, .channel = channel,
						.comp_vector = comp_vector,
						.wc_flags = IBV_WC_STANDARD_FLAGS};

	if (cqe <= 0) {
		errno = EINVAL;
		return NULL;
	}

	cq = create_cq(context, &cq_attr, 0);
	return cq ? ibv_cq_ex_to_cq(cq) : NULL;
}

struct ibv_cq_ex *mlx5_create_cq_ex(struct ibv_context *context,
				    struct ibv_cq_init_attr_ex *cq_attr)
{
	return create_cq(context, cq_attr, MLX5_CQ_FLAGS_EXTENDED);
}

int mlx5_resize_cq(struct ibv_cq *ibcq, int cqe)
{
	struct mlx5_cq *cq = to_mcq(ibcq);
	struct mlx5_resize_cq_resp resp;
	struct mlx5_resize_cq cmd;
	struct mlx5_context *mctx = to_mctx(ibcq->context);
	int err;

	if (cqe < 0) {
		errno = EINVAL;
		return errno;
	}

	memset(&cmd, 0, sizeof(cmd));
	memset(&resp, 0, sizeof(resp));

	if (((long long)cqe * 64) > INT_MAX)
		return EINVAL;

	mlx5_spin_lock(&cq->lock);
	cq->active_cqes = cq->ibv_cq.cqe;
	if (cq->active_buf == &cq->buf_a)
		cq->resize_buf = &cq->buf_b;
	else
		cq->resize_buf = &cq->buf_a;

	cqe = align_queue_size(cqe + 1);
	if (cqe == ibcq->cqe + 1) {
		cq->resize_buf = NULL;
		err = 0;
		goto out;
	}

	/* currently we don't change cqe size */
	cq->resize_cqe_sz = cq->cqe_sz;
	cq->resize_cqes = cqe;
	err = mlx5_alloc_cq_buf(mctx, cq, cq->resize_buf, cq->resize_cqes, cq->resize_cqe_sz);
	if (err) {
		cq->resize_buf = NULL;
		errno = ENOMEM;
		goto out;
	}

	cmd.buf_addr = (uintptr_t)cq->resize_buf->buf;
	cmd.cqe_size = cq->resize_cqe_sz;

	err = ibv_cmd_resize_cq(ibcq, cqe - 1, &cmd.ibv_cmd, sizeof(cmd),
				&resp.ibv_resp, sizeof(resp));
	if (err)
		goto out_buf;

	mlx5_cq_resize_copy_cqes(cq);
	mlx5_free_cq_buf(mctx, cq->active_buf);
	cq->active_buf = cq->resize_buf;
	cq->ibv_cq.cqe = cqe - 1;
	mlx5_spin_unlock(&cq->lock);
	cq->resize_buf = NULL;
	return 0;

out_buf:
	mlx5_free_cq_buf(mctx, cq->resize_buf);
	cq->resize_buf = NULL;

out:
	mlx5_spin_unlock(&cq->lock);
	return err;
}

int mlx5_destroy_cq(struct ibv_cq *cq)
{
	int ret;

	ret = ibv_cmd_destroy_cq(cq);
	if (ret)
		return ret;

	mlx5_free_db(to_mctx(cq->context), to_mcq(cq)->dbrec);
	mlx5_free_cq_buf(to_mctx(cq->context), to_mcq(cq)->active_buf);
	free(to_mcq(cq));

	return 0;
}

struct ibv_srq *mlx5_create_srq(struct ibv_pd *pd,
				struct ibv_srq_init_attr *attr)
{
	struct mlx5_create_srq      cmd;
	struct mlx5_create_srq_resp resp;
	struct mlx5_srq		   *srq;
	int			    ret;
	struct mlx5_context	   *ctx;
	int			    max_sge;
	struct ibv_srq		   *ibsrq;

	ctx = to_mctx(pd->context);
	srq = calloc(1, sizeof *srq);
	if (!srq) {
		fprintf(stderr, "%s-%d:\n", __func__, __LINE__);
		return NULL;
	}
	ibsrq = &srq->vsrq.srq;

	memset(&cmd, 0, sizeof cmd);
	if (mlx5_spinlock_init(&srq->lock)) {
		fprintf(stderr, "%s-%d:\n", __func__, __LINE__);
		goto err;
	}

	if (attr->attr.max_wr > ctx->max_srq_recv_wr) {
		fprintf(stderr, "%s-%d:max_wr %d, max_srq_recv_wr %d\n", __func__, __LINE__,
			attr->attr.max_wr, ctx->max_srq_recv_wr);
		errno = EINVAL;
		goto err;
	}

	/*
	 * this calculation does not consider required control segments. The
	 * final calculation is done again later. This is done so to avoid
	 * overflows of variables
	 */
	max_sge = ctx->max_rq_desc_sz / sizeof(struct mlx5_wqe_data_seg);
	if (attr->attr.max_sge > max_sge) {
		fprintf(stderr, "%s-%d:max_wr %d, max_srq_recv_wr %d\n", __func__, __LINE__,
			attr->attr.max_wr, ctx->max_srq_recv_wr);
		errno = EINVAL;
		goto err;
	}

	srq->max     = align_queue_size(attr->attr.max_wr + 1);
	srq->max_gs  = attr->attr.max_sge;
	srq->counter = 0;

	if (mlx5_alloc_srq_buf(pd->context, srq)) {
		fprintf(stderr, "%s-%d:\n", __func__, __LINE__);
		goto err;
	}

	srq->db = mlx5_alloc_dbrec(to_mctx(pd->context));
	if (!srq->db) {
		fprintf(stderr, "%s-%d:\n", __func__, __LINE__);
		goto err_free;
	}

	*srq->db = 0;

	cmd.buf_addr = (uintptr_t) srq->buf.buf;
	cmd.db_addr  = (uintptr_t) srq->db;
	srq->wq_sig = srq_sig_enabled();
	if (srq->wq_sig)
		cmd.flags = MLX5_SRQ_FLAG_SIGNATURE;

	attr->attr.max_sge = srq->max_gs;
	pthread_mutex_lock(&ctx->srq_table_mutex);
	ret = ibv_cmd_create_srq(pd, ibsrq, attr, &cmd.ibv_cmd, sizeof(cmd),
				 &resp.ibv_resp, sizeof(resp));
	if (ret)
		goto err_db;

	ret = mlx5_store_srq(ctx, resp.srqn, srq);
	if (ret)
		goto err_destroy;

	pthread_mutex_unlock(&ctx->srq_table_mutex);

	srq->srqn = resp.srqn;
	srq->rsc.rsn = resp.srqn;
	srq->rsc.type = MLX5_RSC_TYPE_SRQ;

	return ibsrq;

err_destroy:
	ibv_cmd_destroy_srq(ibsrq);

err_db:
	pthread_mutex_unlock(&ctx->srq_table_mutex);
	mlx5_free_db(to_mctx(pd->context), srq->db);

err_free:
	free(srq->wrid);
	mlx5_free_buf(&srq->buf);

err:
	free(srq);

	return NULL;
}

int mlx5_modify_srq(struct ibv_srq *srq,
		    struct ibv_srq_attr *attr,
		    int attr_mask)
{
	struct ibv_modify_srq cmd;

	return ibv_cmd_modify_srq(srq, attr, attr_mask, &cmd, sizeof cmd);
}

int mlx5_query_srq(struct ibv_srq *srq,
		    struct ibv_srq_attr *attr)
{
	struct ibv_query_srq cmd;

	return ibv_cmd_query_srq(srq, attr, &cmd, sizeof cmd);
}

int mlx5_destroy_srq(struct ibv_srq *srq)
{
	int ret;
	struct mlx5_srq *msrq = to_msrq(srq);
	struct mlx5_context *ctx = to_mctx(srq->context);

	ret = ibv_cmd_destroy_srq(srq);
	if (ret)
		return ret;

	if (ctx->cqe_version && msrq->rsc.type == MLX5_RSC_TYPE_XSRQ)
		mlx5_clear_uidx(ctx, msrq->rsc.rsn);
	else
		mlx5_clear_srq(ctx, msrq->srqn);

	mlx5_free_db(ctx, msrq->db);
	mlx5_free_buf(&msrq->buf);
	free(msrq->wrid);
	free(msrq);

	return 0;
}

static int sq_overhead(enum ibv_qp_type	qp_type)
{
	size_t size = 0;
	size_t mw_bind_size =
	    sizeof(struct mlx5_wqe_umr_ctrl_seg) +
	    sizeof(struct mlx5_wqe_mkey_context_seg) +
	    max_t(size_t, sizeof(struct mlx5_wqe_umr_klm_seg), 64);

	switch (qp_type) {
	case IBV_QPT_RC:
		size += sizeof(struct mlx5_wqe_ctrl_seg) +
			max(sizeof(struct mlx5_wqe_atomic_seg) +
			    sizeof(struct mlx5_wqe_raddr_seg),
			    mw_bind_size);
		break;

	case IBV_QPT_UC:
		size = sizeof(struct mlx5_wqe_ctrl_seg) +
			max(sizeof(struct mlx5_wqe_raddr_seg),
			    mw_bind_size);
		break;

	case IBV_QPT_UD:
		size = sizeof(struct mlx5_wqe_ctrl_seg) +
			sizeof(struct mlx5_wqe_datagram_seg);
		break;

	case IBV_QPT_XRC_SEND:
		size = sizeof(struct mlx5_wqe_ctrl_seg) + mw_bind_size;
	case IBV_QPT_XRC_RECV:
		size = max(size, sizeof(struct mlx5_wqe_ctrl_seg) +
			   sizeof(struct mlx5_wqe_xrc_seg) +
			   sizeof(struct mlx5_wqe_raddr_seg));
		break;

	case IBV_QPT_RAW_PACKET:
		size = sizeof(struct mlx5_wqe_ctrl_seg) +
			sizeof(struct mlx5_wqe_eth_seg);
		break;

	default:
		return -EINVAL;
	}

	return size;
}

static int mlx5_calc_send_wqe(struct mlx5_context *ctx,
			      struct ibv_qp_init_attr_ex *attr,
			      struct mlx5_qp *qp)
{
	int size;
	int inl_size = 0;
	int max_gather;
	int tot_size;

	size = sq_overhead(attr->qp_type);
	if (size < 0)
		return size;

	if (attr->cap.max_inline_data) {
		inl_size = size + align(sizeof(struct mlx5_wqe_inl_data_seg) +
			attr->cap.max_inline_data, 16);
	}

	if (attr->comp_mask & IBV_QP_INIT_ATTR_MAX_TSO_HEADER) {
		size += align(attr->max_tso_header, 16);
		qp->max_tso_header = attr->max_tso_header;
	}

	max_gather = (ctx->max_sq_desc_sz - size) /
		sizeof(struct mlx5_wqe_data_seg);
	if (attr->cap.max_send_sge > max_gather)
		return -EINVAL;

	size += attr->cap.max_send_sge * sizeof(struct mlx5_wqe_data_seg);
	tot_size = max_int(size, inl_size);

	if (tot_size > ctx->max_sq_desc_sz)
		return -EINVAL;

	return align(tot_size, MLX5_SEND_WQE_BB);
}

static int mlx5_calc_rcv_wqe(struct mlx5_context *ctx,
			     struct ibv_qp_init_attr_ex *attr,
			     struct mlx5_qp *qp)
{
	uint32_t size;
	int num_scatter;

	if (attr->srq)
		return 0;

	num_scatter = max_t(uint32_t, attr->cap.max_recv_sge, 1);
	size = sizeof(struct mlx5_wqe_data_seg) * num_scatter;
	if (qp->wq_sig)
		size += sizeof(struct mlx5_rwqe_sig);

	if (size > ctx->max_rq_desc_sz)
		return -EINVAL;

	size = mlx5_round_up_power_of_two(size);

	return size;
}

static int mlx5_calc_sq_size(struct mlx5_context *ctx,
			     struct ibv_qp_init_attr_ex *attr,
			     struct mlx5_qp *qp)
{
	int wqe_size;
	int wq_size;
	FILE *fp = ctx->dbg_fp;

	if (!attr->cap.max_send_wr)
		return 0;

	wqe_size = mlx5_calc_send_wqe(ctx, attr, qp);
	if (wqe_size < 0) {
		mlx5_dbg(fp, MLX5_DBG_QP, "\n");
		return wqe_size;
	}

	if (wqe_size > ctx->max_sq_desc_sz) {
		mlx5_dbg(fp, MLX5_DBG_QP, "\n");
		return -EINVAL;
	}

	qp->max_inline_data = wqe_size - sq_overhead(attr->qp_type) -
		sizeof(struct mlx5_wqe_inl_data_seg);
	attr->cap.max_inline_data = qp->max_inline_data;

	/*
	 * to avoid overflow, we limit max_send_wr so
	 * that the multiplication will fit in int
	 */
	if (attr->cap.max_send_wr > 0x7fffffff / ctx->max_sq_desc_sz) {
		mlx5_dbg(fp, MLX5_DBG_QP, "\n");
		return -EINVAL;
	}

	wq_size = mlx5_round_up_power_of_two(attr->cap.max_send_wr * wqe_size);
	qp->sq.wqe_cnt = wq_size / MLX5_SEND_WQE_BB;
	if (qp->sq.wqe_cnt > ctx->max_send_wqebb) {
		mlx5_dbg(fp, MLX5_DBG_QP, "\n");
		return -EINVAL;
	}

	qp->sq.wqe_shift = mlx5_ilog2(MLX5_SEND_WQE_BB);
	qp->sq.max_gs = attr->cap.max_send_sge;
	qp->sq.max_post = wq_size / wqe_size;

	return wq_size;
}

static int mlx5_calc_rwq_size(struct mlx5_context *ctx,
			      struct mlx5_rwq *rwq,
			      struct ibv_wq_init_attr *attr)
{
	size_t wqe_size;
	int wq_size;
	uint32_t num_scatter;
	int scat_spc;

	if (!attr->max_wr)
		return -EINVAL;

	/* TBD: check caps for RQ */
	num_scatter = max_t(uint32_t, attr->max_sge, 1);
	wqe_size = sizeof(struct mlx5_wqe_data_seg) * num_scatter;

	if (rwq->wq_sig)
		wqe_size += sizeof(struct mlx5_rwqe_sig);

	if (wqe_size <= 0 || wqe_size > ctx->max_rq_desc_sz)
		return -EINVAL;

	wqe_size = mlx5_round_up_power_of_two(wqe_size);
	wq_size = mlx5_round_up_power_of_two(attr->max_wr) * wqe_size;
	wq_size = max(wq_size, MLX5_SEND_WQE_BB);
	rwq->rq.wqe_cnt = wq_size / wqe_size;
	rwq->rq.wqe_shift = mlx5_ilog2(wqe_size);
	rwq->rq.max_post = 1 << mlx5_ilog2(wq_size / wqe_size);
	scat_spc = wqe_size -
		((rwq->wq_sig) ? sizeof(struct mlx5_rwqe_sig) : 0);
	rwq->rq.max_gs = scat_spc / sizeof(struct mlx5_wqe_data_seg);
	return wq_size;
}

static int mlx5_calc_rq_size(struct mlx5_context *ctx,
			     struct ibv_qp_init_attr_ex *attr,
			     struct mlx5_qp *qp)
{
	int wqe_size;
	int wq_size;
	int scat_spc;
	FILE *fp = ctx->dbg_fp;

	if (!attr->cap.max_recv_wr)
		return 0;

	if (attr->cap.max_recv_wr > ctx->max_recv_wr) {
		mlx5_dbg(fp, MLX5_DBG_QP, "\n");
		return -EINVAL;
	}

	wqe_size = mlx5_calc_rcv_wqe(ctx, attr, qp);
	if (wqe_size < 0 || wqe_size > ctx->max_rq_desc_sz) {
		mlx5_dbg(fp, MLX5_DBG_QP, "\n");
		return -EINVAL;
	}

	wq_size = mlx5_round_up_power_of_two(attr->cap.max_recv_wr) * wqe_size;
	if (wqe_size) {
		wq_size = max(wq_size, MLX5_SEND_WQE_BB);
		qp->rq.wqe_cnt = wq_size / wqe_size;
		qp->rq.wqe_shift = mlx5_ilog2(wqe_size);
		qp->rq.max_post = 1 << mlx5_ilog2(wq_size / wqe_size);
		scat_spc = wqe_size -
			(qp->wq_sig ? sizeof(struct mlx5_rwqe_sig) : 0);
		qp->rq.max_gs = scat_spc / sizeof(struct mlx5_wqe_data_seg);
	} else {
		qp->rq.wqe_cnt = 0;
		qp->rq.wqe_shift = 0;
		qp->rq.max_post = 0;
		qp->rq.max_gs = 0;
	}
	return wq_size;
}

static int mlx5_calc_wq_size(struct mlx5_context *ctx,
			     struct ibv_qp_init_attr_ex *attr,
			     struct mlx5_qp *qp)
{
	int ret;
	int result;

	ret = mlx5_calc_sq_size(ctx, attr, qp);
	if (ret < 0)
		return ret;

	result = ret;
	ret = mlx5_calc_rq_size(ctx, attr, qp);
	if (ret < 0)
		return ret;

	result += ret;

	qp->sq.offset = ret;
	qp->rq.offset = 0;

	return result;
}

static void map_uuar(struct ibv_context *context, struct mlx5_qp *qp,
		     int uuar_index)
{
	struct mlx5_context *ctx = to_mctx(context);

	qp->bf = &ctx->bfs[uuar_index];
}

static const char *qptype2key(enum ibv_qp_type type)
{
	switch (type) {
	case IBV_QPT_RC: return "HUGE_RC";
	case IBV_QPT_UC: return "HUGE_UC";
	case IBV_QPT_UD: return "HUGE_UD";
	case IBV_QPT_RAW_PACKET: return "HUGE_RAW_ETH";
	default: return "HUGE_NA";
	}
}

static int mlx5_alloc_qp_buf(struct ibv_context *context,
			     struct ibv_qp_init_attr_ex *attr,
			     struct mlx5_qp *qp,
			     int size)
{
	int err;
	enum mlx5_alloc_type alloc_type;
	enum mlx5_alloc_type default_alloc_type = MLX5_ALLOC_TYPE_ANON;
	const char *qp_huge_key;

	if (qp->sq.wqe_cnt) {
		qp->sq.wrid = malloc(qp->sq.wqe_cnt * sizeof(*qp->sq.wrid));
		if (!qp->sq.wrid) {
			errno = ENOMEM;
			err = -1;
			return err;
		}

		qp->sq.wr_data = malloc(qp->sq.wqe_cnt * sizeof(*qp->sq.wr_data));
		if (!qp->sq.wr_data) {
			errno = ENOMEM;
			err = -1;
			goto ex_wrid;
		}
	}

	qp->sq.wqe_head = malloc(qp->sq.wqe_cnt * sizeof(*qp->sq.wqe_head));
	if (!qp->sq.wqe_head) {
		errno = ENOMEM;
		err = -1;
			goto ex_wrid;
	}

	if (qp->rq.wqe_cnt) {
		qp->rq.wrid = malloc(qp->rq.wqe_cnt * sizeof(uint64_t));
		if (!qp->rq.wrid) {
			errno = ENOMEM;
			err = -1;
			goto ex_wrid;
		}
	}

	/* compatability support */
	qp_huge_key  = qptype2key(qp->ibv_qp->qp_type);
	if (mlx5_use_huge(qp_huge_key))
		default_alloc_type = MLX5_ALLOC_TYPE_HUGE;

	mlx5_get_alloc_type(MLX5_QP_PREFIX, &alloc_type,
			    default_alloc_type);

	err = mlx5_alloc_prefered_buf(to_mctx(context), &qp->buf,
				      align(qp->buf_size, to_mdev
				      (context->device)->page_size),
				      to_mdev(context->device)->page_size,
				      alloc_type,
				      MLX5_QP_PREFIX);

	if (err) {
		err = -ENOMEM;
		goto ex_wrid;
	}

	memset(qp->buf.buf, 0, qp->buf_size);

	if (attr->qp_type == IBV_QPT_RAW_PACKET) {
		size_t aligned_sq_buf_size = align(qp->sq_buf_size,
						   to_mdev(context->device)->page_size);
		/* For Raw Packet QP, allocate a separate buffer for the SQ */
		err = mlx5_alloc_prefered_buf(to_mctx(context), &qp->sq_buf,
					      aligned_sq_buf_size,
					      to_mdev(context->device)->page_size,
					      alloc_type,
					      MLX5_QP_PREFIX);
		if (err) {
			err = -ENOMEM;
			goto rq_buf;
		}

		memset(qp->sq_buf.buf, 0, aligned_sq_buf_size);
	}

	return 0;
rq_buf:
	mlx5_free_actual_buf(to_mctx(qp->verbs_qp.qp.context), &qp->buf);
ex_wrid:
	if (qp->rq.wrid)
		free(qp->rq.wrid);

	if (qp->sq.wqe_head)
		free(qp->sq.wqe_head);

	if (qp->sq.wr_data)
		free(qp->sq.wr_data);
	if (qp->sq.wrid)
		free(qp->sq.wrid);

	return err;
}

static void mlx5_free_qp_buf(struct mlx5_qp *qp)
{
	struct mlx5_context *ctx = to_mctx(qp->ibv_qp->context);

	mlx5_free_actual_buf(ctx, &qp->buf);

	if (qp->sq_buf.buf)
		mlx5_free_actual_buf(ctx, &qp->sq_buf);

	if (qp->rq.wrid)
		free(qp->rq.wrid);

	if (qp->sq.wqe_head)
		free(qp->sq.wqe_head);

	if (qp->sq.wrid)
		free(qp->sq.wrid);

	if (qp->sq.wr_data)
		free(qp->sq.wr_data);
}

static int mlx5_cmd_create_rss_qp(struct ibv_context *context,
				 struct ibv_qp_init_attr_ex *attr,
				 struct mlx5_qp *qp)
{
	struct mlx5_create_qp_ex_rss cmd_ex_rss = {};
	struct mlx5_create_qp_resp_ex resp = {};
	int ret;

	if (attr->rx_hash_conf.rx_hash_key_len > sizeof(cmd_ex_rss.rx_hash_key)) {
		errno = EINVAL;
		return errno;
	}

	cmd_ex_rss.rx_hash_fields_mask = attr->rx_hash_conf.rx_hash_fields_mask;
	cmd_ex_rss.rx_hash_function = attr->rx_hash_conf.rx_hash_function;
	cmd_ex_rss.rx_key_len = attr->rx_hash_conf.rx_hash_key_len;
	memcpy(cmd_ex_rss.rx_hash_key, attr->rx_hash_conf.rx_hash_key,
			attr->rx_hash_conf.rx_hash_key_len);

	ret = ibv_cmd_create_qp_ex2(context, &qp->verbs_qp,
					    sizeof(qp->verbs_qp), attr,
					    &cmd_ex_rss.ibv_cmd, sizeof(cmd_ex_rss.ibv_cmd),
					    sizeof(cmd_ex_rss), &resp.ibv_resp,
					    sizeof(resp.ibv_resp), sizeof(resp));
	if (ret)
		return ret;

	qp->rss_qp = 1;
	return 0;
}

static int mlx5_cmd_create_qp_ex(struct ibv_context *context,
				 struct ibv_qp_init_attr_ex *attr,
				 struct mlx5_create_qp *cmd,
				 struct mlx5_qp *qp,
				 struct mlx5_create_qp_resp_ex *resp)
{
	struct mlx5_create_qp_ex cmd_ex;
	int ret;

	memset(&cmd_ex, 0, sizeof(cmd_ex));
	memcpy(&cmd_ex.ibv_cmd.base, &cmd->ibv_cmd.user_handle,
	       offsetof(typeof(cmd->ibv_cmd), is_srq) +
	       sizeof(cmd->ibv_cmd.is_srq) -
	       offsetof(typeof(cmd->ibv_cmd), user_handle));

	memcpy(&cmd_ex.drv_ex, &cmd->buf_addr,
	       offsetof(typeof(*cmd), sq_buf_addr) +
	       sizeof(cmd->sq_buf_addr) - sizeof(cmd->ibv_cmd));

	ret = ibv_cmd_create_qp_ex2(context, &qp->verbs_qp,
				    sizeof(qp->verbs_qp), attr,
				    &cmd_ex.ibv_cmd, sizeof(cmd_ex.ibv_cmd),
				    sizeof(cmd_ex), &resp->ibv_resp,
				    sizeof(resp->ibv_resp), sizeof(*resp));

	return ret;
}

enum {
	MLX5_CREATE_QP_SUP_COMP_MASK = (IBV_QP_INIT_ATTR_PD |
					IBV_QP_INIT_ATTR_XRCD |
					IBV_QP_INIT_ATTR_CREATE_FLAGS |
					IBV_QP_INIT_ATTR_MAX_TSO_HEADER |
					IBV_QP_INIT_ATTR_IND_TABLE |
					IBV_QP_INIT_ATTR_RX_HASH),
};

enum {
	MLX5_CREATE_QP_EX2_COMP_MASK = (IBV_QP_INIT_ATTR_CREATE_FLAGS |
					IBV_QP_INIT_ATTR_MAX_TSO_HEADER |
					IBV_QP_INIT_ATTR_IND_TABLE |
					IBV_QP_INIT_ATTR_RX_HASH),
};

static struct ibv_qp *create_qp(struct ibv_context *context,
			 struct ibv_qp_init_attr_ex *attr)
{
	struct mlx5_create_qp		cmd;
	struct mlx5_create_qp_resp	resp;
	struct mlx5_create_qp_resp_ex resp_ex;
	struct mlx5_qp		       *qp;
	int				ret;
	struct mlx5_context	       *ctx = to_mctx(context);
	struct ibv_qp		       *ibqp;
	int32_t				usr_idx = 0;
	uint32_t			uuar_index;
	FILE *fp = ctx->dbg_fp;

	if (attr->comp_mask & ~MLX5_CREATE_QP_SUP_COMP_MASK)
		return NULL;

	if ((attr->comp_mask & IBV_QP_INIT_ATTR_MAX_TSO_HEADER) &&
	    (attr->qp_type != IBV_QPT_RAW_PACKET))
		return NULL;

	qp = calloc(1, sizeof(*qp));
	if (!qp) {
		mlx5_dbg(fp, MLX5_DBG_QP, "\n");
		return NULL;
	}
	ibqp = (struct ibv_qp *)&qp->verbs_qp;
	qp->ibv_qp = ibqp;

	memset(&cmd, 0, sizeof(cmd));
	memset(&resp, 0, sizeof(resp));
	memset(&resp_ex, 0, sizeof(resp_ex));

	if (attr->comp_mask & IBV_QP_INIT_ATTR_RX_HASH) {
		ret = mlx5_cmd_create_rss_qp(context, attr, qp);
		if (ret)
			goto err;

		return ibqp;
	}

	qp->wq_sig = qp_sig_enabled();
	if (qp->wq_sig)
		cmd.flags |= MLX5_QP_FLAG_SIGNATURE;

	if (use_scatter_to_cqe())
		cmd.flags |= MLX5_QP_FLAG_SCATTER_CQE;

	ret = mlx5_calc_wq_size(ctx, attr, qp);
	if (ret < 0) {
		errno = -ret;
		goto err;
	}

	if (attr->qp_type == IBV_QPT_RAW_PACKET) {
		qp->buf_size = qp->sq.offset;
		qp->sq_buf_size = ret - qp->buf_size;
		qp->sq.offset = 0;
	} else {
		qp->buf_size = ret;
		qp->sq_buf_size = 0;
	}

	if (mlx5_alloc_qp_buf(context, attr, qp, ret)) {
		mlx5_dbg(fp, MLX5_DBG_QP, "\n");
		goto err;
	}

	if (attr->qp_type == IBV_QPT_RAW_PACKET) {
		qp->sq_start = qp->sq_buf.buf;
		qp->sq.qend = qp->sq_buf.buf +
				(qp->sq.wqe_cnt << qp->sq.wqe_shift);
	} else {
		qp->sq_start = qp->buf.buf + qp->sq.offset;
		qp->sq.qend = qp->buf.buf + qp->sq.offset +
				(qp->sq.wqe_cnt << qp->sq.wqe_shift);
	}

	mlx5_init_qp_indices(qp);

	if (mlx5_spinlock_init(&qp->sq.lock) ||
	    mlx5_spinlock_init(&qp->rq.lock))
		goto err_free_qp_buf;

	qp->db = mlx5_alloc_dbrec(ctx);
	if (!qp->db) {
		mlx5_dbg(fp, MLX5_DBG_QP, "\n");
		goto err_free_qp_buf;
	}

	qp->db[MLX5_RCV_DBR] = 0;
	qp->db[MLX5_SND_DBR] = 0;

	cmd.buf_addr = (uintptr_t) qp->buf.buf;
	cmd.sq_buf_addr = (attr->qp_type == IBV_QPT_RAW_PACKET) ?
			  (uintptr_t) qp->sq_buf.buf : 0;
	cmd.db_addr  = (uintptr_t) qp->db;
	cmd.sq_wqe_count = qp->sq.wqe_cnt;
	cmd.rq_wqe_count = qp->rq.wqe_cnt;
	cmd.rq_wqe_shift = qp->rq.wqe_shift;

	if (ctx->atomic_cap == IBV_ATOMIC_HCA)
		qp->atomics_enabled = 1;

	if (!ctx->cqe_version) {
		cmd.uidx = 0xffffff;
		pthread_mutex_lock(&ctx->qp_table_mutex);
	} else if (!is_xrc_tgt(attr->qp_type)) {
		usr_idx = mlx5_store_uidx(ctx, qp);
		if (usr_idx < 0) {
			mlx5_dbg(fp, MLX5_DBG_QP, "Couldn't find free user index\n");
			goto err_rq_db;
		}

		cmd.uidx = usr_idx;
	}

	if (attr->comp_mask & MLX5_CREATE_QP_EX2_COMP_MASK)
		ret = mlx5_cmd_create_qp_ex(context, attr, &cmd, qp, &resp_ex);
	else
		ret = ibv_cmd_create_qp_ex(context, &qp->verbs_qp, sizeof(qp->verbs_qp),
					   attr, &cmd.ibv_cmd, sizeof(cmd),
					   &resp.ibv_resp, sizeof(resp));
	if (ret) {
		mlx5_dbg(fp, MLX5_DBG_QP, "ret %d\n", ret);
		goto err_free_uidx;
	}

	uuar_index = (attr->comp_mask & MLX5_CREATE_QP_EX2_COMP_MASK) ?
			resp_ex.uuar_index : resp.uuar_index;
	if (!ctx->cqe_version) {
		if (qp->sq.wqe_cnt || qp->rq.wqe_cnt) {
			ret = mlx5_store_qp(ctx, ibqp->qp_num, qp);
			if (ret) {
				mlx5_dbg(fp, MLX5_DBG_QP, "ret %d\n", ret);
				goto err_destroy;
			}
		}

		pthread_mutex_unlock(&ctx->qp_table_mutex);
	}

	map_uuar(context, qp, uuar_index);

	qp->rq.max_post = qp->rq.wqe_cnt;
	if (attr->sq_sig_all)
		qp->sq_signal_bits = MLX5_WQE_CTRL_CQ_UPDATE;
	else
		qp->sq_signal_bits = 0;

	attr->cap.max_send_wr = qp->sq.max_post;
	attr->cap.max_recv_wr = qp->rq.max_post;
	attr->cap.max_recv_sge = qp->rq.max_gs;

	qp->rsc.type = MLX5_RSC_TYPE_QP;
	qp->rsc.rsn = (ctx->cqe_version && !is_xrc_tgt(attr->qp_type)) ?
		      usr_idx : ibqp->qp_num;

	return ibqp;

err_destroy:
	ibv_cmd_destroy_qp(ibqp);

err_free_uidx:
	if (!ctx->cqe_version)
		pthread_mutex_unlock(&to_mctx(context)->qp_table_mutex);
	else if (!is_xrc_tgt(attr->qp_type))
		mlx5_clear_uidx(ctx, usr_idx);

err_rq_db:
	mlx5_free_db(to_mctx(context), qp->db);

err_free_qp_buf:
	mlx5_free_qp_buf(qp);

err:
	free(qp);

	return NULL;
}

struct ibv_qp *mlx5_create_qp(struct ibv_pd *pd,
			      struct ibv_qp_init_attr *attr)
{
	struct ibv_qp *qp;
	struct ibv_qp_init_attr_ex attrx;

	memset(&attrx, 0, sizeof(attrx));
	memcpy(&attrx, attr, sizeof(*attr));
	attrx.comp_mask = IBV_QP_INIT_ATTR_PD;
	attrx.pd = pd;
	qp = create_qp(pd->context, &attrx);
	if (qp)
		memcpy(attr, &attrx, sizeof(*attr));

	return qp;
}

static void mlx5_lock_cqs(struct ibv_qp *qp)
{
	struct mlx5_cq *send_cq = to_mcq(qp->send_cq);
	struct mlx5_cq *recv_cq = to_mcq(qp->recv_cq);

	if (send_cq && recv_cq) {
		if (send_cq == recv_cq) {
			mlx5_spin_lock(&send_cq->lock);
		} else if (send_cq->cqn < recv_cq->cqn) {
			mlx5_spin_lock(&send_cq->lock);
			mlx5_spin_lock(&recv_cq->lock);
		} else {
			mlx5_spin_lock(&recv_cq->lock);
			mlx5_spin_lock(&send_cq->lock);
		}
	} else if (send_cq) {
		mlx5_spin_lock(&send_cq->lock);
	} else if (recv_cq) {
		mlx5_spin_lock(&recv_cq->lock);
	}
}

static void mlx5_unlock_cqs(struct ibv_qp *qp)
{
	struct mlx5_cq *send_cq = to_mcq(qp->send_cq);
	struct mlx5_cq *recv_cq = to_mcq(qp->recv_cq);

	if (send_cq && recv_cq) {
		if (send_cq == recv_cq) {
			mlx5_spin_unlock(&send_cq->lock);
		} else if (send_cq->cqn < recv_cq->cqn) {
			mlx5_spin_unlock(&recv_cq->lock);
			mlx5_spin_unlock(&send_cq->lock);
		} else {
			mlx5_spin_unlock(&send_cq->lock);
			mlx5_spin_unlock(&recv_cq->lock);
		}
	} else if (send_cq) {
		mlx5_spin_unlock(&send_cq->lock);
	} else if (recv_cq) {
		mlx5_spin_unlock(&recv_cq->lock);
	}
}

int mlx5_destroy_qp(struct ibv_qp *ibqp)
{
	struct mlx5_qp *qp = to_mqp(ibqp);
	struct mlx5_context *ctx = to_mctx(ibqp->context);
	int ret;

	if (qp->rss_qp) {
		ret = ibv_cmd_destroy_qp(ibqp);
		if (ret)
			return ret;
		goto free;
	}

	if (!ctx->cqe_version)
		pthread_mutex_lock(&ctx->qp_table_mutex);

	ret = ibv_cmd_destroy_qp(ibqp);
	if (ret) {
		if (!ctx->cqe_version)
			pthread_mutex_unlock(&ctx->qp_table_mutex);
		return ret;
	}

	mlx5_lock_cqs(ibqp);

	__mlx5_cq_clean(to_mcq(ibqp->recv_cq), qp->rsc.rsn,
			ibqp->srq ? to_msrq(ibqp->srq) : NULL);
	if (ibqp->send_cq != ibqp->recv_cq)
		__mlx5_cq_clean(to_mcq(ibqp->send_cq), qp->rsc.rsn, NULL);

	if (!ctx->cqe_version) {
		if (qp->sq.wqe_cnt || qp->rq.wqe_cnt)
			mlx5_clear_qp(ctx, ibqp->qp_num);
	}

	mlx5_unlock_cqs(ibqp);
	if (!ctx->cqe_version)
		pthread_mutex_unlock(&ctx->qp_table_mutex);
	else if (!is_xrc_tgt(ibqp->qp_type))
		mlx5_clear_uidx(ctx, qp->rsc.rsn);

	mlx5_free_db(ctx, qp->db);
	mlx5_free_qp_buf(qp);
free:
	free(qp);

	return 0;
}

int mlx5_query_qp(struct ibv_qp *ibqp, struct ibv_qp_attr *attr,
		  int attr_mask, struct ibv_qp_init_attr *init_attr)
{
	struct ibv_query_qp cmd;
	struct mlx5_qp *qp = to_mqp(ibqp);
	int ret;

	if (qp->rss_qp)
		return ENOSYS;

	ret = ibv_cmd_query_qp(ibqp, attr, attr_mask, init_attr, &cmd, sizeof(cmd));
	if (ret)
		return ret;

	init_attr->cap.max_send_wr     = qp->sq.max_post;
	init_attr->cap.max_send_sge    = qp->sq.max_gs;
	init_attr->cap.max_inline_data = qp->max_inline_data;

	attr->cap = init_attr->cap;

	return 0;
}

enum {
	MLX5_MODIFY_QP_EX_ATTR_MASK = IBV_QP_RATE_LIMIT,
};

int mlx5_modify_qp(struct ibv_qp *qp, struct ibv_qp_attr *attr,
		   int attr_mask)
{
	struct ibv_modify_qp cmd = {};
<<<<<<< HEAD
	struct ibv_modify_qp_ex cmd_ex = {};
	struct ibv_modify_qp_resp_ex resp = {};
=======
>>>>>>> 55aea308
	struct mlx5_qp *mqp = to_mqp(qp);
	struct mlx5_context *context = to_mctx(qp->context);
	int ret;
	uint32_t *db;

	if (mqp->rss_qp)
		return ENOSYS;

	if (attr_mask & IBV_QP_PORT) {
		switch (qp->qp_type) {
		case IBV_QPT_RAW_PACKET:
			if (context->cached_link_layer[attr->port_num - 1] ==
			     IBV_LINK_LAYER_ETHERNET) {
				if (context->cached_device_cap_flags &
				    IBV_DEVICE_RAW_IP_CSUM)
					mqp->qp_cap_cache |=
						MLX5_CSUM_SUPPORT_RAW_OVER_ETH |
						MLX5_RX_CSUM_VALID;

				if (ibv_is_qpt_supported(
				 context->cached_tso_caps.supported_qpts,
				 IBV_QPT_RAW_PACKET))
					mqp->max_tso =
					     context->cached_tso_caps.max_tso;
			}
			break;
		default:
			break;
		}
	}

	if (attr_mask & MLX5_MODIFY_QP_EX_ATTR_MASK)
		ret = ibv_cmd_modify_qp_ex(qp, attr, attr_mask,
					   &cmd_ex,
					   sizeof(cmd_ex), sizeof(cmd_ex),
					   &resp,
					   sizeof(resp), sizeof(resp));
	else
		ret = ibv_cmd_modify_qp(qp, attr, attr_mask,
					&cmd, sizeof(cmd));

	if (!ret		       &&
	    (attr_mask & IBV_QP_STATE) &&
	    attr->qp_state == IBV_QPS_RESET) {
		if (qp->recv_cq) {
			mlx5_cq_clean(to_mcq(qp->recv_cq), mqp->rsc.rsn,
				      qp->srq ? to_msrq(qp->srq) : NULL);
		}
		if (qp->send_cq != qp->recv_cq && qp->send_cq)
			mlx5_cq_clean(to_mcq(qp->send_cq),
				      to_mqp(qp)->rsc.rsn, NULL);

		mlx5_init_qp_indices(mqp);
		db = mqp->db;
		db[MLX5_RCV_DBR] = 0;
		db[MLX5_SND_DBR] = 0;
	}

	/*
	 * When the Raw Packet QP is in INIT state, its RQ
	 * underneath is already in RDY, which means it can
	 * receive packets. According to the IB spec, a QP can't
	 * receive packets until moved to RTR state. To achieve this,
	 * for Raw Packet QPs, we update the doorbell record
	 * once the QP is moved to RTR.
	 */
	if (!ret &&
	    (attr_mask & IBV_QP_STATE) &&
	    attr->qp_state == IBV_QPS_RTR &&
	    qp->qp_type == IBV_QPT_RAW_PACKET) {
		mlx5_spin_lock(&mqp->rq.lock);
		mqp->db[MLX5_RCV_DBR] = htonl(mqp->rq.head & 0xffff);
		mlx5_spin_unlock(&mqp->rq.lock);
	}

	return ret;
}

#define RROCE_UDP_SPORT_MIN 0xC000
#define RROCE_UDP_SPORT_MAX 0xFFFF
struct ibv_ah *mlx5_create_ah(struct ibv_pd *pd, struct ibv_ah_attr *attr)
{
	struct mlx5_context *ctx = to_mctx(pd->context);
	struct ibv_port_attr port_attr;
	struct mlx5_ah *ah;
	uint32_t gid_type;
	uint32_t tmp;
	uint8_t grh;
	int is_eth;

	if (attr->port_num < 1 || attr->port_num > ctx->num_ports)
		return NULL;

	if (ctx->cached_link_layer[attr->port_num - 1]) {
		is_eth = ctx->cached_link_layer[attr->port_num - 1] ==
			IBV_LINK_LAYER_ETHERNET;
	} else {
		if (ibv_query_port(pd->context, attr->port_num, &port_attr))
			return NULL;

		is_eth = (port_attr.link_layer == IBV_LINK_LAYER_ETHERNET);
	}

	if (unlikely((!attr->is_global) && is_eth)) {
		errno = EINVAL;
		return NULL;
	}

	ah = calloc(1, sizeof *ah);
	if (!ah)
		return NULL;

	if (is_eth) {
		if (ibv_query_gid_type(pd->context, attr->port_num,
				       attr->grh.sgid_index, &gid_type))
			goto err;

		if (gid_type == IBV_GID_TYPE_ROCE_V2)
			ah->av.rlid = htons(rand() % (RROCE_UDP_SPORT_MAX + 1
						      - RROCE_UDP_SPORT_MIN)
					    + RROCE_UDP_SPORT_MIN);
		/* Since RoCE packets must contain GRH, this bit is reserved
		 * for RoCE and shouldn't be set.
		 */
		grh = 0;
	} else {
		ah->av.fl_mlid = attr->src_path_bits & 0x7f;
		ah->av.rlid = htons(attr->dlid);
		grh = 1;
	}
	ah->av.stat_rate_sl = (attr->static_rate << 4) | attr->sl;
	if (attr->is_global) {
		ah->av.tclass = attr->grh.traffic_class;
		ah->av.hop_limit = attr->grh.hop_limit;
		tmp = htonl((grh << 30) |
			    ((attr->grh.sgid_index & 0xff) << 20) |
			    (attr->grh.flow_label & 0xfffff));
		ah->av.grh_gid_fl = tmp;
		memcpy(ah->av.rgid, attr->grh.dgid.raw, 16);
	}

	if (is_eth) {
		if (ctx->cmds_supp_uhw & MLX5_USER_CMDS_SUPP_UHW_CREATE_AH) {
			struct mlx5_create_ah_resp resp = {};

			if (ibv_cmd_create_ah(pd, &ah->ibv_ah, attr, &resp.ibv_resp, sizeof(resp)))
				goto err;

			ah->kern_ah = true;
			memcpy(ah->av.rmac, resp.dmac, ETHERNET_LL_SIZE);
		} else {
			uint16_t vid;

			if (ibv_resolve_eth_l2_from_gid(pd->context, attr,
							ah->av.rmac, &vid))
				goto err;
		}
	}

	return &ah->ibv_ah;
err:
	free(ah);
	return NULL;
}

int mlx5_destroy_ah(struct ibv_ah *ah)
{
	struct mlx5_ah *mah = to_mah(ah);
	int err;

	if (mah->kern_ah) {
		err = ibv_cmd_destroy_ah(ah);
		if (err)
			return err;
	}

	free(mah);
	return 0;
}

int mlx5_attach_mcast(struct ibv_qp *qp, const union ibv_gid *gid, uint16_t lid)
{
	return ibv_cmd_attach_mcast(qp, gid, lid);
}

int mlx5_detach_mcast(struct ibv_qp *qp, const union ibv_gid *gid, uint16_t lid)
{
	return ibv_cmd_detach_mcast(qp, gid, lid);
}

struct ibv_qp *mlx5_create_qp_ex(struct ibv_context *context,
				 struct ibv_qp_init_attr_ex *attr)
{
	return create_qp(context, attr);
}

int mlx5_get_srq_num(struct ibv_srq *srq, uint32_t *srq_num)
{
	struct mlx5_srq *msrq = to_msrq(srq);

	*srq_num = msrq->srqn;

	return 0;
}

struct ibv_xrcd *
mlx5_open_xrcd(struct ibv_context *context,
	       struct ibv_xrcd_init_attr *xrcd_init_attr)
{
	int err;
	struct verbs_xrcd *xrcd;
	struct ibv_open_xrcd cmd = {};
	struct ibv_open_xrcd_resp resp = {};

	xrcd = calloc(1, sizeof(*xrcd));
	if (!xrcd)
		return NULL;

	err = ibv_cmd_open_xrcd(context, xrcd, sizeof(*xrcd), xrcd_init_attr,
				&cmd, sizeof(cmd), &resp, sizeof(resp));
	if (err) {
		free(xrcd);
		return NULL;
	}

	return &xrcd->xrcd;
}

int mlx5_close_xrcd(struct ibv_xrcd *ib_xrcd)
{
	struct verbs_xrcd *xrcd = container_of(ib_xrcd, struct verbs_xrcd, xrcd);
	int ret;

	ret = ibv_cmd_close_xrcd(xrcd);
	if (!ret)
		free(xrcd);

	return ret;
}

static struct ibv_srq *
mlx5_create_xrc_srq(struct ibv_context *context,
		    struct ibv_srq_init_attr_ex *attr)
{
	int err;
	struct mlx5_create_srq_ex cmd;
	struct mlx5_create_srq_resp resp;
	struct mlx5_srq *msrq;
	struct mlx5_context *ctx = to_mctx(context);
	int max_sge;
	struct ibv_srq *ibsrq;
	int uidx;
	FILE *fp = ctx->dbg_fp;

	msrq = calloc(1, sizeof(*msrq));
	if (!msrq)
		return NULL;

	ibsrq = (struct ibv_srq *)&msrq->vsrq;

	memset(&cmd, 0, sizeof(cmd));
	memset(&resp, 0, sizeof(resp));

	if (mlx5_spinlock_init(&msrq->lock)) {
		fprintf(stderr, "%s-%d:\n", __func__, __LINE__);
		goto err;
	}

	if (attr->attr.max_wr > ctx->max_srq_recv_wr) {
		fprintf(stderr, "%s-%d:max_wr %d, max_srq_recv_wr %d\n",
			__func__, __LINE__, attr->attr.max_wr,
			ctx->max_srq_recv_wr);
		errno = EINVAL;
		goto err;
	}

	/*
	 * this calculation does not consider required control segments. The
	 * final calculation is done again later. This is done so to avoid
	 * overflows of variables
	 */
	max_sge = ctx->max_recv_wr / sizeof(struct mlx5_wqe_data_seg);
	if (attr->attr.max_sge > max_sge) {
		fprintf(stderr, "%s-%d:max_wr %d, max_srq_recv_wr %d\n",
			__func__, __LINE__, attr->attr.max_wr,
			ctx->max_srq_recv_wr);
		errno = EINVAL;
		goto err;
	}

	msrq->max     = align_queue_size(attr->attr.max_wr + 1);
	msrq->max_gs  = attr->attr.max_sge;
	msrq->counter = 0;

	if (mlx5_alloc_srq_buf(context, msrq)) {
		fprintf(stderr, "%s-%d:\n", __func__, __LINE__);
		goto err;
	}

	msrq->db = mlx5_alloc_dbrec(ctx);
	if (!msrq->db) {
		fprintf(stderr, "%s-%d:\n", __func__, __LINE__);
		goto err_free;
	}

	*msrq->db = 0;

	cmd.buf_addr = (uintptr_t)msrq->buf.buf;
	cmd.db_addr  = (uintptr_t)msrq->db;
	msrq->wq_sig = srq_sig_enabled();
	if (msrq->wq_sig)
		cmd.flags = MLX5_SRQ_FLAG_SIGNATURE;

	attr->attr.max_sge = msrq->max_gs;
	if (ctx->cqe_version) {
		uidx = mlx5_store_uidx(ctx, msrq);
		if (uidx < 0) {
			mlx5_dbg(fp, MLX5_DBG_QP, "Couldn't find free user index\n");
			goto err_free_db;
		}
		cmd.uidx = uidx;
	} else {
		cmd.uidx = 0xffffff;
		pthread_mutex_lock(&ctx->srq_table_mutex);
	}

	err = ibv_cmd_create_srq_ex(context, &msrq->vsrq, sizeof(msrq->vsrq),
				    attr, &cmd.ibv_cmd, sizeof(cmd),
				    &resp.ibv_resp, sizeof(resp));
	if (err)
		goto err_free_uidx;

	if (!ctx->cqe_version) {
		err = mlx5_store_srq(to_mctx(context), resp.srqn, msrq);
		if (err)
			goto err_destroy;

		pthread_mutex_unlock(&ctx->srq_table_mutex);
	}

	msrq->srqn = resp.srqn;
	msrq->rsc.type = MLX5_RSC_TYPE_XSRQ;
	msrq->rsc.rsn = ctx->cqe_version ? cmd.uidx : resp.srqn;

	return ibsrq;

err_destroy:
	ibv_cmd_destroy_srq(ibsrq);

err_free_uidx:
	if (ctx->cqe_version)
		mlx5_clear_uidx(ctx, cmd.uidx);
	else
		pthread_mutex_unlock(&ctx->srq_table_mutex);

err_free_db:
	mlx5_free_db(ctx, msrq->db);

err_free:
	free(msrq->wrid);
	mlx5_free_buf(&msrq->buf);

err:
	free(msrq);

	return NULL;
}

struct ibv_srq *mlx5_create_srq_ex(struct ibv_context *context,
				   struct ibv_srq_init_attr_ex *attr)
{
	if (!(attr->comp_mask & IBV_SRQ_INIT_ATTR_TYPE) ||
	    (attr->srq_type == IBV_SRQT_BASIC))
		return mlx5_create_srq(attr->pd,
				       (struct ibv_srq_init_attr *)attr);
	else if (attr->srq_type == IBV_SRQT_XRC)
		return mlx5_create_xrc_srq(context, attr);

	return NULL;
}

int mlx5_query_device_ex(struct ibv_context *context,
			 const struct ibv_query_device_ex_input *input,
			 struct ibv_device_attr_ex *attr,
			 size_t attr_size)
{
	struct mlx5_context *mctx = to_mctx(context);
	struct mlx5_query_device_ex_resp resp;
	struct mlx5_query_device_ex cmd;
	struct ibv_device_attr *a;
	uint64_t raw_fw_ver;
	unsigned sub_minor;
	unsigned major;
	unsigned minor;
	int err;
	int cmd_supp_uhw = mctx->cmds_supp_uhw &
		MLX5_USER_CMDS_SUPP_UHW_QUERY_DEVICE;

	memset(&cmd, 0, sizeof(cmd));
	memset(&resp, 0, sizeof(resp));
	err = ibv_cmd_query_device_ex(context, input, attr, attr_size,
				      &raw_fw_ver,
				      &cmd.ibv_cmd, sizeof(cmd.ibv_cmd), sizeof(cmd),
				      &resp.ibv_resp, sizeof(resp.ibv_resp),
				      cmd_supp_uhw ? sizeof(resp) : sizeof(resp.ibv_resp));
	if (err)
		return err;

	attr->tso_caps = resp.tso_caps;
	attr->rss_caps.rx_hash_fields_mask = resp.rss_caps.rx_hash_fields_mask;
	attr->rss_caps.rx_hash_function = resp.rss_caps.rx_hash_function;
	attr->packet_pacing_caps = resp.packet_pacing_caps;

	major     = (raw_fw_ver >> 32) & 0xffff;
	minor     = (raw_fw_ver >> 16) & 0xffff;
	sub_minor = raw_fw_ver & 0xffff;
	a = &attr->orig_attr;
	snprintf(a->fw_ver, sizeof(a->fw_ver), "%d.%d.%04d",
		 major, minor, sub_minor);

	return 0;
}

static int rwq_sig_enabled(struct ibv_context *context)
{
	char *env;

	env = getenv("MLX5_RWQ_SIGNATURE");
	if (env)
		return 1;

	return 0;
}

static void mlx5_free_rwq_buf(struct mlx5_rwq *rwq, struct ibv_context *context)
{
	struct mlx5_context *ctx = to_mctx(context);

	mlx5_free_actual_buf(ctx, &rwq->buf);
	free(rwq->rq.wrid);
}

static int mlx5_alloc_rwq_buf(struct ibv_context *context,
			      struct mlx5_rwq *rwq,
			      int size)
{
	int err;
	enum mlx5_alloc_type default_alloc_type = MLX5_ALLOC_TYPE_PREFER_CONTIG;

	rwq->rq.wrid = malloc(rwq->rq.wqe_cnt * sizeof(uint64_t));
	if (!rwq->rq.wrid) {
		errno = ENOMEM;
		return -1;
	}

	err = mlx5_alloc_prefered_buf(to_mctx(context), &rwq->buf,
				      align(rwq->buf_size, to_mdev
				      (context->device)->page_size),
				      to_mdev(context->device)->page_size,
				      default_alloc_type,
				      MLX5_RWQ_PREFIX);

	if (err) {
		free(rwq->rq.wrid);
		errno = ENOMEM;
		return -1;
	}

	return 0;
}

struct ibv_wq *mlx5_create_wq(struct ibv_context *context,
			      struct ibv_wq_init_attr *attr)
{
	struct mlx5_create_wq		cmd;
	struct mlx5_create_wq_resp		resp;
	int				err;
	struct mlx5_rwq			*rwq;
	struct mlx5_context	*ctx = to_mctx(context);
	int ret;
	int32_t				usr_idx = 0;
	FILE *fp = ctx->dbg_fp;

	if (attr->wq_type != IBV_WQT_RQ)
		return NULL;

	memset(&cmd, 0, sizeof(cmd));
	memset(&resp, 0, sizeof(resp));

	rwq = calloc(1, sizeof(*rwq));
	if (!rwq)
		return NULL;

	rwq->wq_sig = rwq_sig_enabled(context);
	if (rwq->wq_sig)
		cmd.drv.flags = MLX5_RWQ_FLAG_SIGNATURE;

	ret = mlx5_calc_rwq_size(ctx, rwq, attr);
	if (ret < 0) {
		errno = -ret;
		goto err;
	}

	rwq->buf_size = ret;
	if (mlx5_alloc_rwq_buf(context, rwq, ret))
		goto err;

	mlx5_init_rwq_indices(rwq);

	if (mlx5_spinlock_init(&rwq->rq.lock))
		goto err_free_rwq_buf;

	rwq->db = mlx5_alloc_dbrec(ctx);
	if (!rwq->db)
		goto err_free_rwq_buf;

	rwq->db[MLX5_RCV_DBR] = 0;
	rwq->db[MLX5_SND_DBR] = 0;
	rwq->pbuff = rwq->buf.buf + rwq->rq.offset;
	rwq->recv_db =  &rwq->db[MLX5_RCV_DBR];
	cmd.drv.buf_addr = (uintptr_t)rwq->buf.buf;
	cmd.drv.db_addr  = (uintptr_t)rwq->db;
	cmd.drv.rq_wqe_count = rwq->rq.wqe_cnt;
	cmd.drv.rq_wqe_shift = rwq->rq.wqe_shift;
	usr_idx = mlx5_store_uidx(ctx, rwq);
	if (usr_idx < 0) {
		mlx5_dbg(fp, MLX5_DBG_QP, "Couldn't find free user index\n");
		goto err_free_db_rec;
	}

	cmd.drv.user_index = usr_idx;
	err = ibv_cmd_create_wq(context, attr, &rwq->wq, &cmd.ibv_cmd,
				sizeof(cmd.ibv_cmd),
				sizeof(cmd),
				&resp.ibv_resp, sizeof(resp.ibv_resp),
				sizeof(resp));
	if (err)
		goto err_create;

	rwq->rsc.type = MLX5_RSC_TYPE_RWQ;
	rwq->rsc.rsn =  cmd.drv.user_index;

	rwq->wq.post_recv = mlx5_post_wq_recv;
	return &rwq->wq;

err_create:
	mlx5_clear_uidx(ctx, cmd.drv.user_index);
err_free_db_rec:
	mlx5_free_db(to_mctx(context), rwq->db);
err_free_rwq_buf:
	mlx5_free_rwq_buf(rwq, context);
err:
	free(rwq);
	return NULL;
}

int mlx5_modify_wq(struct ibv_wq *wq, struct ibv_wq_attr *attr)
{
	struct mlx5_modify_wq	cmd = {};
	struct mlx5_rwq *rwq = to_mrwq(wq);

	if ((attr->attr_mask & IBV_WQ_ATTR_STATE) &&
	    attr->wq_state == IBV_WQS_RDY) {
		if ((attr->attr_mask & IBV_WQ_ATTR_CURR_STATE) &&
		    attr->curr_wq_state != wq->state)
			return -EINVAL;

		if (wq->state == IBV_WQS_RESET) {
			mlx5_spin_lock(&to_mcq(wq->cq)->lock);
			__mlx5_cq_clean(to_mcq(wq->cq),
					rwq->rsc.rsn, NULL);
			mlx5_spin_unlock(&to_mcq(wq->cq)->lock);
			mlx5_init_rwq_indices(rwq);
			rwq->db[MLX5_RCV_DBR] = 0;
			rwq->db[MLX5_SND_DBR] = 0;
		}
	}

	return ibv_cmd_modify_wq(wq, attr, &cmd.ibv_cmd,  sizeof(cmd.ibv_cmd), sizeof(cmd));
}

int mlx5_destroy_wq(struct ibv_wq *wq)
{
	struct mlx5_rwq *rwq = to_mrwq(wq);
	int ret;

	ret = ibv_cmd_destroy_wq(wq);
	if (ret)
		return ret;

	mlx5_spin_lock(&to_mcq(wq->cq)->lock);
	__mlx5_cq_clean(to_mcq(wq->cq), rwq->rsc.rsn, NULL);
	mlx5_spin_unlock(&to_mcq(wq->cq)->lock);
	mlx5_clear_uidx(to_mctx(wq->context), rwq->rsc.rsn);
	mlx5_free_db(to_mctx(wq->context), rwq->db);
	mlx5_free_rwq_buf(rwq, wq->context);
	free(rwq);

	return 0;
}

struct ibv_rwq_ind_table *mlx5_create_rwq_ind_table(struct ibv_context *context,
						    struct ibv_rwq_ind_table_init_attr *init_attr)
{
	struct ibv_create_rwq_ind_table *cmd;
	struct mlx5_create_rwq_ind_table_resp resp;
	struct ibv_rwq_ind_table *ind_table;
	uint32_t required_tbl_size;
	int num_tbl_entries;
	int cmd_size;
	int err;

	num_tbl_entries = 1 << init_attr->log_ind_tbl_size;
	/* Data must be u64 aligned */
	required_tbl_size = (num_tbl_entries * sizeof(uint32_t)) < sizeof(uint64_t) ?
			sizeof(uint64_t) : (num_tbl_entries * sizeof(uint32_t));

	cmd_size = required_tbl_size + sizeof(*cmd);
	cmd = calloc(1, cmd_size);
	if (!cmd)
		return NULL;

	memset(&resp, 0, sizeof(resp));
	ind_table = calloc(1, sizeof(*ind_table));
	if (!ind_table)
		goto free_cmd;

	err = ibv_cmd_create_rwq_ind_table(context, init_attr, ind_table, cmd,
					   cmd_size, cmd_size, &resp.ibv_resp, sizeof(resp.ibv_resp),
					   sizeof(resp));
	if (err)
		goto err;

	free(cmd);
	return ind_table;

err:
	free(ind_table);
free_cmd:
	free(cmd);
	return NULL;
}

int mlx5_destroy_rwq_ind_table(struct ibv_rwq_ind_table *rwq_ind_table)
{
	int ret;

	ret = ibv_cmd_destroy_rwq_ind_table(rwq_ind_table);

	if (ret)
		return ret;

	free(rwq_ind_table);
	return 0;
}<|MERGE_RESOLUTION|>--- conflicted
+++ resolved
@@ -1506,11 +1506,8 @@
 		   int attr_mask)
 {
 	struct ibv_modify_qp cmd = {};
-<<<<<<< HEAD
 	struct ibv_modify_qp_ex cmd_ex = {};
 	struct ibv_modify_qp_resp_ex resp = {};
-=======
->>>>>>> 55aea308
 	struct mlx5_qp *mqp = to_mqp(qp);
 	struct mlx5_context *context = to_mctx(qp->context);
 	int ret;
